# -*- coding: utf-8 -*-
#
# Copyright (C) 2019 Radim Rehurek <me@radimrehurek.com>
#
# This code is distributed under the terms and conditions
# from the MIT License (MIT).
#
"""Implements file-like objects for reading and writing to/from GCS."""

import io
import logging
import sys

import google.cloud.exceptions
import google.cloud.storage
import google.auth.transport.requests as google_requests
import six

import smart_open.bytebuffer
import smart_open.s3

logger = logging.getLogger(__name__)

_READ_BINARY = 'rb'
_WRITE_BINARY = 'wb'

_MODES = (_READ_BINARY, _WRITE_BINARY)
"""Allowed I/O modes for working with GCS."""

_BINARY_TYPES = (six.binary_type, bytearray)
"""Allowed binary buffer types for writing to the underlying GCS stream"""

if sys.version_info >= (2, 7):
    _BINARY_TYPES = (six.binary_type, bytearray, memoryview)

_BINARY_NEWLINE = b'\n'

_UNKNOWN_FILE_SIZE = '*'

SUPPORTED_SCHEME = "gs"
"""Supported scheme for GCS"""

_MIN_MIN_PART_SIZE = _REQUIRED_CHUNK_MULTIPLE = 256 * 1024
"""Google requires you to upload in multiples of 256 KB, except for the last part."""

_DEFAULT_MIN_PART_SIZE = 50 * 1024**2
"""Default minimum part size for GCS multipart uploads"""

DEFAULT_BUFFER_SIZE = 256 * 1024
"""Default buffer size for working with GCS"""

START = 0
"""Seek to the absolute start of a GCS file"""

CURRENT = 1
"""Seek relative to the current positive of a GCS file"""

END = 2
"""Seek relative to the end of a GCS file"""

_WHENCE_CHOICES = (START, CURRENT, END)

_UPLOAD_INCOMPLETE_STATUS_CODE = 308
_UPLOAD_COMPLETE_STATUS_CODES = (200, 201)


def _make_range_string(start, stop=None, end=_UNKNOWN_FILE_SIZE):
    #
    # https://cloud.google.com/storage/docs/xml-api/resumable-upload#step_3upload_the_file_blocks
    #
    if stop is None:
        return 'bytes %d-/%s' % (start, end)
    return 'bytes %d-%d/%s' % (start, stop, end)


class UploadFailedError(Exception):
    def __init__(self, message, status_code, text):
        """Raise when a multi-part upload to GCS returns a failed response status code.

        Parameters
        ----------
        message: str
            The error message to display.
        status_code: int
            The status code returned from the upload response.
        text: str
            The text returned from the upload response.

        """
        super(UploadFailedError, self).__init__(message)
        self.status_code = status_code
        self.text = text

    @classmethod
    def from_response(cls, response, part_num, content_length, total_size, headers):
        msg = (
            "upload failed ("
            "status code: %i "
            "response text=%s), "
            "part #%i, "
            "%i bytes (total %.3fGB), "
            "headers %r"
        ) % (
            response.status_code,
            response.text,
            part_num,
            content_length,
            total_size / 1024.0 ** 3,
            headers,
        )
        return cls(msg, response.status_code, response.text)


def open(
        bucket_id,
        blob_id,
        mode,
        buffer_size=DEFAULT_BUFFER_SIZE,
        min_part_size=_MIN_MIN_PART_SIZE,
        client=None,  # type: google.cloud.storage.Client
        ):
    """Open an GCS blob for reading or writing.

    Parameters
    ----------
    bucket_id: str
        The name of the bucket this object resides in.
    blob_id: str
        The name of the blob within the bucket.
    mode: str
        The mode for opening the object.  Must be either "rb" or "wb".
    buffer_size: int, optional
        The buffer size to use when performing I/O. For reading only.
    min_part_size: int, optional
        The minimum part size for multipart uploads.  For writing only.
    client: google.cloud.storage.Client, optional
        The GCS client to use when working with google-cloud-storage.

    """
    if mode == _READ_BINARY:
        return SeekableBufferedInputBase(
            bucket_id,
            blob_id,
            buffer_size=buffer_size,
            line_terminator=_BINARY_NEWLINE,
            client=client,
        )
    elif mode == _WRITE_BINARY:
        return BufferedOutputBase(
            bucket_id,
            blob_id,
            min_part_size=min_part_size,
            client=client,
        )
    else:
        raise NotImplementedError('GCS support for mode %r not implemented' % mode)


class _SeekableRawReader(object):
    """Read an GCS object."""

    def __init__(self, gcs_blob, size):
        # type: (google.cloud.storage.Blob, int) -> None
        self._blob = gcs_blob
        self._size = size
        self._position = 0

    def seek(self, position):
        """Seek to the specified position (byte offset) in the GCS key.

        :param int position: The byte offset from the beginning of the key.

        Returns the position after seeking.
        """
        self._position = position
        return self._position

    def read(self, size=-1):
        if self._position >= self._size:
            return b''
        binary = self._download_blob_chunk(size)
        self._position += len(binary)
        return binary

    def _download_blob_chunk(self, size):
        start = position = self._position
        if position == self._size:
            #
            # When reading, we can't seek to the first byte of an empty file.
            # Similarly, we can't seek past the last byte.  Do nothing here.
            #
            binary = b''
        elif size == -1:
            binary = self._blob.download_as_string(start=start)
        else:
            end = position + size
            binary = self._blob.download_as_string(start=start, end=end)
        return binary


class SeekableBufferedInputBase(io.BufferedIOBase):
    """Reads bytes from GCS.

    Implements the io.BufferedIOBase interface of the standard library.

    :raises google.cloud.exceptions.NotFound: Raised when the blob to read from does not exist.

    """
    def __init__(
            self,
            bucket,
            key,
            buffer_size=DEFAULT_BUFFER_SIZE,
            line_terminator=_BINARY_NEWLINE,
            client=None,  # type: google.cloud.storage.Client
    ):
        if client is None:
            client = google.cloud.storage.Client()
        bucket = client.get_bucket(bucket)  # type: google.cloud.storage.Bucket

        self._blob = bucket.get_blob(key)
        if self._blob is None:
            raise google.cloud.exceptions.NotFound('blob {} not found in {}'.format(key, bucket))
        self._size = self._blob.size if self._blob.size is not None else 0

        self._raw_reader = _SeekableRawReader(self._blob, self._size)
        self._current_pos = 0
        self._current_part_size = buffer_size
        self._current_part = smart_open.bytebuffer.ByteBuffer(buffer_size)
        self._eof = False
        self._line_terminator = line_terminator

        #
        # This member is part of the io.BufferedIOBase interface.
        #
        self.raw = None

    #
    # Override some methods from io.IOBase.
    #
    def close(self):
        """Flush and close this stream."""
        logger.debug("close: called")
        self._blob = None
        self._current_part = None
        self._raw_reader = None

    def readable(self):
        """Return True if the stream can be read from."""
        return True

    def seekable(self):
        """If False, seek(), tell() and truncate() will raise IOError.

        We offer only seek support, and no truncate support."""
        return True

    #
    # io.BufferedIOBase methods.
    #
    def detach(self):
        """Unsupported."""
        raise io.UnsupportedOperation

    def seek(self, offset, whence=START):
        """Seek to the specified position.

        :param int offset: The offset in bytes.
        :param int whence: Where the offset is from.

        Returns the position after seeking."""
        logger.debug('seeking to offset: %r whence: %r', offset, whence)
        if whence not in _WHENCE_CHOICES:
            raise ValueError('invalid whence, expected one of %r' % _WHENCE_CHOICES)

        if whence == START:
            new_position = offset
        elif whence == CURRENT:
            new_position = self._current_pos + offset
        else:
            new_position = self._size + offset
        new_position = smart_open.s3.clamp(new_position, 0, self._size)
        self._current_pos = new_position
        self._raw_reader.seek(new_position)
        logger.debug('current_pos: %r', self._current_pos)

        self._current_part.empty()
        self._eof = self._current_pos == self._size
        return self._current_pos

    def tell(self):
        """Return the current position within the file."""
        return self._current_pos

    def truncate(self, size=None):
        """Unsupported."""
        raise io.UnsupportedOperation

    def read(self, size=-1):
        """Read up to size bytes from the object and return them."""
        if size == 0:
            return b''
        elif size < 0:
            self._current_pos = self._size
            return self._read_from_buffer() + self._raw_reader.read()

        #
        # Return unused data first
        #
        if len(self._current_part) >= size:
            return self._read_from_buffer(size)

        #
        # If the stream is finished, return what we have.
        #
        if self._eof:
            return self._read_from_buffer()

        #
        # Fill our buffer to the required size.
        #
        self._fill_buffer(size)
        return self._read_from_buffer(size)

    def read1(self, size=-1):
        """This is the same as read()."""
        return self.read(size=size)

    def readinto(self, b):
        """Read up to len(b) bytes into b, and return the number of bytes
        read."""
        data = self.read(len(b))
        if not data:
            return 0
        b[:len(data)] = data
        return len(data)

    def readline(self, limit=-1):
        """Read up to and including the next newline.  Returns the bytes read."""
        if limit != -1:
            raise NotImplementedError('limits other than -1 not implemented yet')
        the_line = io.BytesIO()
        while not (self._eof and len(self._current_part) == 0):
            #
            # In the worst case, we're reading the unread part of self._current_part
            # twice here, once in the if condition and once when calling index.
            #
            # This is sub-optimal, but better than the alternative: wrapping
            # .index in a try..except, because that is slower.
            #
            remaining_buffer = self._current_part.peek()
            if self._line_terminator in remaining_buffer:
                next_newline = remaining_buffer.index(self._line_terminator)
                the_line.write(self._read_from_buffer(next_newline + 1))
                break
            else:
                the_line.write(self._read_from_buffer())
                self._fill_buffer()
        return the_line.getvalue()

    #
    # Internal methods.
    #
    def _read_from_buffer(self, size=-1):
        """Remove at most size bytes from our buffer and return them."""
        # logger.debug('reading %r bytes from %r byte-long buffer', size, len(self._current_part))
        size = size if size >= 0 else len(self._current_part)
        part = self._current_part.read(size)
        self._current_pos += len(part)
        # logger.debug('part: %r', part)
        return part

    def _fill_buffer(self, size=-1):
        size = size if size >= 0 else self._current_part._chunk_size
        while len(self._current_part) < size and not self._eof:
            bytes_read = self._current_part.fill(self._raw_reader)
            if bytes_read == 0:
                logger.debug('reached EOF while filling buffer')
                self._eof = True

    def __str__(self):
        return "(%s, %r, %r)" % (self.__class__.__name__, self._bucket.name, self._blob.name)

    def __repr__(self):
        return (
            "%s("
            "bucket=%r, "
            "blob=%r, "
            "buffer_size=%r)"
        ) % (
            self.__class__.__name__,
            self._bucket.name,
            self._blob.name,
            self._current_part_size,
        )


class BufferedOutputBase(io.BufferedIOBase):
    """Writes bytes to GCS.

    Implements the io.BufferedIOBase interface of the standard library."""

    def __init__(
            self,
            bucket,
            blob,
            min_part_size=_DEFAULT_MIN_PART_SIZE,
            client=None,  # type: google.cloud.storage.Client
    ):
        if client is None:
            client = google.cloud.storage.Client()
        self._client = client
        self._credentials = self._client._credentials  # noqa
        self._bucket = self._client.bucket(bucket)  # type: google.cloud.storage.Bucket
        self._blob = self._bucket.blob(blob)  # type: google.cloud.storage.Blob
        assert min_part_size % _REQUIRED_CHUNK_MULTIPLE == 0, 'min part size must be a multiple of 256KB'
        assert min_part_size >= _MIN_MIN_PART_SIZE, 'min part size must be greater than 256KB'
        self._min_part_size = min_part_size

        self._total_size = 0
        self._total_parts = 0
        self._bytes_uploaded = 0
        self._current_part = io.BytesIO()

        self._session = google_requests.AuthorizedSession(self._credentials)

        #
        # https://cloud.google.com/storage/docs/json_api/v1/how-tos/resumable-upload#start-resumable
        #
        self._resumable_upload_url = self._blob.create_resumable_upload_session()

        #
        # This member is part of the io.BufferedIOBase interface.
        #
        self.raw = None

    def flush(self):
        pass

    #
    # Override some methods from io.IOBase.
    #
    def close(self):
        logger.debug("closing")
        if not self.closed:
            if self._total_size == 0:  # empty files
                self._upload_empty_part()
            else:
                self._upload_final_part()
            self._client = None
        logger.debug("successfully closed")

    @property
    def closed(self):
        return self._client is None

    def writable(self):
        """Return True if the stream supports writing."""
        return True

    def tell(self):
        """Return the current stream position."""
        return self._total_size

    #
    # io.BufferedIOBase methods.
    #
    def detach(self):
        raise io.UnsupportedOperation("detach() not supported")

    def write(self, b):
        """Write the given bytes (binary string) to the GCS file.

        There's buffering happening under the covers, so this may not actually
        do any HTTP transfer right away."""

        if not isinstance(b, _BINARY_TYPES):
            raise TypeError("input must be one of %r, got: %r" % (_BINARY_TYPES, type(b)))

        self._current_part.write(b)
        self._total_size += len(b)

        if self._current_part.tell() > self._min_part_size:
            self._upload_next_part()

        return len(b)

    def terminate(self):
        """Cancel the underlying resumable upload."""
        #
        # https://cloud.google.com/storage/docs/xml-api/resumable-upload#example_cancelling_an_upload
        #
        self._session.delete(self._resumable_upload_url)

    #
    # Internal methods.
    #
    def _upload_next_part(self):
        part_num = self._total_parts + 1

        # upload the largest amount possible given GCS's restriction
        # of parts being multiples of 256kB, except for the last one
        size_of_leftovers = self._current_part.tell() % self._min_part_size
        content_length = self._current_part.tell() - size_of_leftovers

        # a final upload of 0 bytes does not work, so we need to guard against this edge case
        # this results in occasionally keeping an additional 256kB in the buffer after uploading a part,
        # but until this is fixed on Google's end there is no other option
        # https://stackoverflow.com/questions/60230631/upload-zero-size-final-part-to-google-cloud-storage-resumable-upload
        if size_of_leftovers == 0:
            content_length -= _REQUIRED_CHUNK_MULTIPLE

        total_size = self._bytes_uploaded + content_length

        start = self._bytes_uploaded
        stop = total_size - 1

        self._current_part.seek(0)

        headers = {
            'Content-Length': str(content_length),
            'Content-Range': _make_range_string(start, stop, _UNKNOWN_FILE_SIZE),
        }

        logger.info(
          "uploading part #%i, "
          "%i bytes (total %.3fGB)"
          "headers %r",
          part_num,
          content_length,
          total_size / 1024.0 ** 3,
          headers,
        )

        response = self._session.put(
            self._resumable_upload_url,
            data=self._current_part.read(content_length),
            headers=headers,
        )

        if response.status_code != _UPLOAD_INCOMPLETE_STATUS_CODE:
            raise UploadFailedError.from_response(
                response,
                part_num,
                content_length,
                self._total_size,
                headers,
            )
        logger.debug("upload of part #%i finished" % part_num)

        self._total_parts += 1
        self._bytes_uploaded += content_length
        # handle the leftovers
        self._current_part = io.BytesIO(self._current_part.read())
        self._current_part.seek(0, io.SEEK_END)

    def _upload_final_part(self):
        part_num = self._total_parts + 1
<<<<<<< HEAD

        #
        # this is pretty intrusive, but I don't think there is another way to work around this issue
        # https://stackoverflow.com/questions/60230631/upload-zero-size-final-part-to-google-cloud-storage-resumable-upload
        #
        if self._current_part_size == 0:
            warnings.warn('Additional newline character added to the end of gs://%s/%s due '
                          'to being unable to upload a final empty part.' % (self._bucket.name, self._blob.name))
            self.write(b'\n')

=======
        content_length = self._current_part.tell()
>>>>>>> ea2f912c
        stop = self._total_size - 1
        start = self._bytes_uploaded

        headers = {
            'Content-Length': str(content_length),
            'Content-Range': _make_range_string(start, stop, self._total_size),
        }

        logger.info(
          "uploading part #%i, "
          "%i bytes (total %.3fGB)"
          "headers %r",
          part_num,
          content_length,
          self._total_size / 1024.0 ** 3,
          headers,
        )

        self._current_part.seek(0)

        response = self._session.put(
            self._resumable_upload_url,
            data=self._current_part,
            headers=headers,
        )

        if response.status_code not in _UPLOAD_COMPLETE_STATUS_CODES:
            raise UploadFailedError.from_response(
                response,
                part_num,
                content_length,
                self._total_size,
                headers,
            )
        logger.debug("upload of part #%i finished" % part_num)

        self._total_parts += 1
        self._bytes_uploaded += content_length
        self._current_part = io.BytesIO()

    def _upload_empty_part(self):
        logger.debug("creating empty file")
        headers = {'Content-Length': '0'}
        response = self._session.put(self._resumable_upload_url, headers=headers)
        assert response.status_code in _UPLOAD_COMPLETE_STATUS_CODES

        self._total_parts += 1

    def __enter__(self):
        return self

    def __exit__(self, exc_type, exc_val, exc_tb):
        if exc_type is not None:
            self.terminate()
        else:
            self.close()

    def __str__(self):
        return "(%s, %r, %r)" % (self.__class__.__name__, self._bucket.name, self._blob.name)

    def __repr__(self):
        return (
            "%s("
            "bucket=%r, "
            "blob=%r, "
            "min_part_size=%r)"
        ) % (
            self.__class__.__name__,
            self._bucket.name,
            self._blob.name,
            self._min_part_size,
        )<|MERGE_RESOLUTION|>--- conflicted
+++ resolved
@@ -556,20 +556,7 @@
 
     def _upload_final_part(self):
         part_num = self._total_parts + 1
-<<<<<<< HEAD
-
-        #
-        # this is pretty intrusive, but I don't think there is another way to work around this issue
-        # https://stackoverflow.com/questions/60230631/upload-zero-size-final-part-to-google-cloud-storage-resumable-upload
-        #
-        if self._current_part_size == 0:
-            warnings.warn('Additional newline character added to the end of gs://%s/%s due '
-                          'to being unable to upload a final empty part.' % (self._bucket.name, self._blob.name))
-            self.write(b'\n')
-
-=======
         content_length = self._current_part.tell()
->>>>>>> ea2f912c
         stop = self._total_size - 1
         start = self._bytes_uploaded
 
